--- conflicted
+++ resolved
@@ -14,11 +14,7 @@
       - uses: gleam-lang/setup-erlang@v1.0.0
         with:
           otp-version: 22.2
-<<<<<<< HEAD
       - uses: gleam-lang/setup-gleam@v1.0.1
-=======
-      - uses: gleam-lang/setup-gleam@v1.0.0
->>>>>>> f18bca0a
         with:
           gleam-version: 0.6.0
       - run: rebar3 install_deps
